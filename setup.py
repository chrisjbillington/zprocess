#!/usr/bin/env python

# To upload a version to PyPI, run:
#
#    python setup.py sdist upload
#
# If the package is not registered with PyPI yet, do so with:
#
# python setup.py register

from distutils.core import setup
import os

<<<<<<< HEAD
VERSION = '1.1.6-dev'
=======
VERSION = '1.1.6'

>>>>>>> 56b51625
DESCRIPTION = \
"""A set of utilities for multiprocessing using
zeromq. Includes process creation and management, output
redirection, message passing, inter-process locks, logging,
and a process-tree-wide event system.  """

# Auto generate a __version__ package for the package to import
with open(os.path.join('zprocess', '__version__.py'), 'w') as f:
    f.write("__version__ = '%s'\n"%VERSION)

setup(name='zprocess',
      version=VERSION,
      description=DESCRIPTION,
      author='Chris Billington',
      author_email='chrisjbillington@gmail.com',
      url='https://bitbucket.org/cbillington/zprocess/',
      license="BSD",
      packages=['zprocess', 'zprocess.locking', 'zprocess.logging']
     )<|MERGE_RESOLUTION|>--- conflicted
+++ resolved
@@ -11,12 +11,8 @@
 from distutils.core import setup
 import os
 
-<<<<<<< HEAD
-VERSION = '1.1.6-dev'
-=======
 VERSION = '1.1.6'
 
->>>>>>> 56b51625
 DESCRIPTION = \
 """A set of utilities for multiprocessing using
 zeromq. Includes process creation and management, output
