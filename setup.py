#!/usr/bin/env python

# To upload a version to PyPI, run:
#
#    python setup.py sdist upload
#
# If the package is not registered with PyPI yet, do so with:
#
# python setup.py register

from distutils.core import setup
import os

<<<<<<< HEAD
VERSION = '1.3.3'
=======
VERSION = '1.3.0'
>>>>>>> c928a55b

DESCRIPTION = \
"""A set of utilities for multiprocessing using
zeromq. Includes process creation and management, output
redirection, message passing, inter-process locks, logging,
and a process-tree-wide event system.  """

# Auto generate a __version__ package for the package to import
with open(os.path.join('zprocess', '__version__.py'), 'w') as f:
    f.write("__version__ = '%s'\n"%VERSION)

setup(name='zprocess',
      version=VERSION,
      description=DESCRIPTION,
      author='Chris Billington',
      author_email='chrisjbillington@gmail.com',
      url='https://bitbucket.org/cbillington/zprocess/',
      license="BSD",
      packages=['zprocess', 'zprocess.locking', 'zprocess.logging']
     )<|MERGE_RESOLUTION|>--- conflicted
+++ resolved
@@ -11,11 +11,7 @@
 from distutils.core import setup
 import os
 
-<<<<<<< HEAD
-VERSION = '1.3.3'
-=======
 VERSION = '1.3.0'
->>>>>>> c928a55b
 
 DESCRIPTION = \
 """A set of utilities for multiprocessing using
